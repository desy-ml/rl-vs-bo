--- conflicted
+++ resolved
@@ -30,12 +30,6 @@
         df["sigma_y"] = observations[:,12]
         for k in incoming.keys():
             df["incoming_"+k] = float(incoming[k])
-<<<<<<< HEAD
-        df["misalignment_q1"] = misalignments[0]
-        df["misalignment_q2"] = misalignments[1]
-        df["misalignment_q3"] = misalignments[2]
-        df["misalignment_screen"] = misalignments[4]
-=======
         df["misalignment_q1_x"] = misalignments[0]
         df["misalignment_q1_y"] = misalignments[1]
         df["misalignment_q2_x"] = misalignments[2]
@@ -45,7 +39,6 @@
         df["misalignment_screen_x"] = misalignments[6]
         df["misalignment_screen_y"] = misalignments[7]
         df.loc[:,"res"] = [res] * len(df)
->>>>>>> d3da1a3d
 
         return df, res
     
